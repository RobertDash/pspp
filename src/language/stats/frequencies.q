--- conflicted
+++ resolved
@@ -380,15 +380,9 @@
       struct ccase *c;
 
       precalc (group, ds);
-<<<<<<< HEAD
       for (; (c = casereader_read (group)) != NULL; case_unref (c))
         calc (c, ds);
-      postcalc ();
-=======
-      for (; casereader_read (group, &c); case_destroy (&c))
-        calc (&c, ds);
       postcalc (ds);
->>>>>>> da299bd9
     }
   ok = casegrouper_destroy (grouper);
   ok = proc_commit (ds) && ok;
