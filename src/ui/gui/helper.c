/* PSPPIRE - a graphical user interface for PSPP.
   Copyright (C) 2007  Free Software Foundation

   This program is free software: you can redistribute it and/or modify
   it under the terms of the GNU General Public License as published by
   the Free Software Foundation, either version 3 of the License, or
   (at your option) any later version.

   This program is distributed in the hope that it will be useful,
   but WITHOUT ANY WARRANTY; without even the implied warranty of
   MERCHANTABILITY or FITNESS FOR A PARTICULAR PURPOSE.  See the
   GNU General Public License for more details.

   You should have received a copy of the GNU General Public License
   along with this program.  If not, see <http://www.gnu.org/licenses/>. */


/* This file is a rubbish bin where stuff gets put when it doesn't seem to
   belong anywhere else.
*/
#include <config.h>

#include "psppire-syntax-window.h"

#include	<glib-object.h>

#include <glib.h>
#include "helper.h"
#include "message-dialog.h"
#include <data/format.h>
#include <data/data-in.h>
#include <data/data-out.h>
#include <data/dictionary.h>
#include <data/casereader-provider.h>
#include <libpspp/message.h>

#include <gtk/gtkbuilder.h>
#include <libpspp/i18n.h>

#include <ctype.h>
#include <string.h>
#include <stdlib.h>
#include <data/settings.h>

#include <language/command.h>
#include <data/lazy-casereader.h>
#include <data/procedure.h>
#include <language/lexer/lexer.h>
#include "psppire-data-store.h"
#include <output/manager.h>
#include "psppire-output-window.h"

#include "xalloc.h"

#include <gettext.h>

/* Formats a value according to FORMAT
   The returned string must be freed when no longer required */
gchar *
value_to_text (union value v, struct fmt_spec format)
{
  gchar *s = 0;

  s = g_new (gchar, format.w + 1);
  data_out (&v, &format, s);
  s[format.w]='\0';
  g_strchug (s);

  return s;
}



gboolean
text_to_value (const gchar *text, union value *v,
	      struct fmt_spec format)
{
  bool ok;

  if ( format.type != FMT_A)
    {
      if ( ! text ) return FALSE;

      {
	const gchar *s = text;
	while (*s)
	  {
	    if ( !isspace (*s))
	      break;
	    s++;
	  }

	if ( !*s) return FALSE;
      }
    }

  msg_disable ();
  ok = data_in (ss_cstr (text), LEGACY_NATIVE, format.type, 0, 0, 0,
                v, fmt_var_width (&format));
  msg_enable ();

  return ok;
}


GtkBuilder *
builder_new_real (const gchar *name)
{
  GtkBuilder *builder = gtk_builder_new ();

  GError *err = NULL;
  if ( ! gtk_builder_add_from_file (builder, name,  &err))
    {
      g_critical ("Couldnt open user interface  file %s: %s", name, err->message);
      g_clear_error (&err);
    }

  return builder;
}



GtkWidget *
get_widget_assert (gpointer x, const gchar *name)
{
  GObject *obj = G_OBJECT (x);
  GtkWidget *w = NULL;
  g_assert (name);

  if (GTK_IS_BUILDER (obj))
    w = GTK_WIDGET (gtk_builder_get_object (GTK_BUILDER (obj), name));

  if (GLADE_IS_XML (obj))
    w = glade_xml_get_widget (GLADE_XML (obj), name);

  if ( !w )
    g_critical ("Widget \"%s\" could not be found\n", name);

  return w;
}

/* Converts a string in the pspp locale to utf-8.
   The return value must be freed when no longer required*/
gchar *
pspp_locale_to_utf8 (const gchar *text, gssize len, GError **err)
{
  return recode_string (CONV_PSPP_TO_UTF8, text, len);
}

#define _(msgid) gettext (msgid)
#define N_(msgid) msgid


static void
give_help (void)
{
  GtkWidget *dialog;

  dialog = gtk_message_dialog_new (NULL,
                                   GTK_DIALOG_MODAL,
                                   GTK_MESSAGE_INFO,
                                   GTK_BUTTONS_CLOSE,
                                   _("Sorry. The help system hasn't yet "
                                     "been implemented."));
  gtk_dialog_run (GTK_DIALOG (dialog));
  gtk_widget_destroy (dialog);
}

void
connect_help (GladeXML *xml)
{
  GList *helps = glade_xml_get_widget_prefix (xml, "help_button_");

  GList *i;
  for ( i = g_list_first (helps); i ; i = g_list_next (i))
    g_signal_connect (GTK_WIDGET (i->data), "clicked", give_help, 0);

  g_list_free (helps);
}



void
reference_manual (GtkMenuItem *menu, gpointer data)
{
  GError *err = NULL;
  if ( ! g_spawn_command_line_async ("yelp info:pspp", &err) )
    {
      msg (ME, _("Cannot open reference manual: %s"), err->message);
    }
  g_clear_error (&err);
}


extern struct dataset *the_dataset;
extern struct source_stream *the_source_stream;
extern PsppireDataStore *the_data_store;

/* Lazy casereader callback function used by execute_syntax. */
static struct casereader *
create_casereader_from_data_store (void *data_store_)
{
  PsppireDataStore *data_store = data_store_;
  return psppire_data_store_get_reader (data_store);
}

gboolean
execute_syntax (struct getl_interface *sss)
{
  struct lexer *lexer;
  gboolean retval = TRUE;

  struct casereader *reader;
  size_t value_cnt;
  casenumber case_cnt;
  unsigned long int lazy_serial;

  /* When the user executes a number of snippets of syntax in a
     row, none of which read from the active file, the GUI becomes
     progressively less responsive.  The reason is that each syntax
     execution encapsulates the active file data in another
     datasheet layer.  The cumulative effect of having a number of
     layers of datasheets wastes time and space.

     To solve the problem, we use a "lazy casereader", a wrapper
     around the casereader obtained from the data store, that
     only actually instantiates that casereader when it is
     needed.  If the data store casereader is never needed, then
     it is reused the next time syntax is run, without wrapping
     it in another layer. */
  value_cnt = psppire_data_store_get_value_count (the_data_store);
  case_cnt = psppire_data_store_get_case_count (the_data_store);
  reader = lazy_casereader_create (value_cnt, case_cnt,
                                   create_casereader_from_data_store,
                                   the_data_store, &lazy_serial);
  proc_set_active_file_data (the_dataset, reader);

  g_return_val_if_fail (proc_has_active_file (the_dataset), FALSE);

  lexer = lex_create (the_source_stream);

  getl_append_source (the_source_stream, sss, GETL_BATCH, ERRMODE_CONTINUE);

  for (;;)
    {
      enum cmd_result result = cmd_parse (lexer, the_dataset);

      if ( cmd_result_is_failure (result))
	{
	  retval = FALSE;
	  if ( source_stream_current_error_mode (the_source_stream)
	       == ERRMODE_STOP )
	    break;
	}

      if ( result == CMD_EOF || result == CMD_FINISH)
	break;
    }

  getl_abort_noninteractive (the_source_stream);

  lex_destroy (lexer);

  psppire_dict_replace_dictionary (the_data_store->dict,
				   dataset_dict (the_dataset));

  reader = proc_extract_active_file_data (the_dataset);
  if (!lazy_casereader_destroy (reader, lazy_serial))
    psppire_data_store_set_reader (the_data_store, reader);

  som_flush ();

  psppire_output_window_reload ();

  return retval;
}



/* Create a deep copy of SRC */
GtkListStore *
clone_list_store (const GtkListStore *src)
{
  GtkTreeIter src_iter;
  gboolean ok;
  gint i;
  const gint n_cols =  gtk_tree_model_get_n_columns (GTK_TREE_MODEL (src));
  GType *types = g_malloc (sizeof (*types) *  n_cols);

  int row = 0;
  GtkListStore *dest;

  for (i = 0 ; i < n_cols; ++i )
    types[i] = gtk_tree_model_get_column_type (GTK_TREE_MODEL (src), i);

  dest = gtk_list_store_newv (n_cols, types);

  for (ok = gtk_tree_model_get_iter_first (GTK_TREE_MODEL (src),
					   &src_iter);
       ok;
       ok = gtk_tree_model_iter_next (GTK_TREE_MODEL (src), &src_iter))
    {
      GtkTreeIter dest_iter;
      gtk_list_store_append  (dest, &dest_iter);

      for (i = 0 ; i < n_cols; ++i )
	{
	  GValue val = {0};

	  gtk_tree_model_get_value (GTK_TREE_MODEL (src), &src_iter, i, &val);
	  gtk_list_store_set_value (dest, &dest_iter, i, &val);

	  g_value_unset (&val);
	}
      row++;
    }

  g_free (types);

  return dest;
}


<<<<<<< HEAD

=======
>>>>>>> ef60a827
void
paste_syntax_in_new_window (const gchar *syntax)
{
  GtkWidget *se = psppire_syntax_window_new ();

  gtk_text_buffer_insert_at_cursor (PSPPIRE_SYNTAX_WINDOW (se)->buffer, syntax, -1);

  gtk_widget_show (se);
}<|MERGE_RESOLUTION|>--- conflicted
+++ resolved
@@ -321,10 +321,6 @@
 }
 
 
-<<<<<<< HEAD
-
-=======
->>>>>>> ef60a827
 void
 paste_syntax_in_new_window (const gchar *syntax)
 {
