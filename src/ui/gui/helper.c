--- conflicted
+++ resolved
@@ -321,8 +321,6 @@
 }
 
 
-<<<<<<< HEAD
-
 
 void
 paste_syntax_in_new_window (const gchar *syntax)
@@ -332,6 +330,4 @@
   gtk_text_buffer_insert_at_cursor (PSPPIRE_SYNTAX_WINDOW (se)->buffer, syntax, -1);
 
   gtk_widget_show (se);
-}
-=======
->>>>>>> dff7c7a0
+}