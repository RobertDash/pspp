/* PSPPIRE - a graphical user interface for PSPP.
   Copyright (C) 2008, 2009, 2010  Free Software Foundation

   This program is free software: you can redistribute it and/or modify
   it under the terms of the GNU General Public License as published by
   the Free Software Foundation, either version 3 of the License, or
   (at your option) any later version.

   This program is distributed in the hope that it will be useful,
   but WITHOUT ANY WARRANTY; without even the implied warranty of
   MERCHANTABILITY or FITNESS FOR A PARTICULAR PURPOSE.  See the
   GNU General Public License for more details.

   You should have received a copy of the GNU General Public License
   along with this program.  If not, see <http://www.gnu.org/licenses/>. */

#include <config.h>

#include "relocatable.h"

#include <gtk/gtksignal.h>
#include <gtk/gtkbox.h>
#include "executor.h"
#include "helper.h"

#include <gtksourceview/gtksourcebuffer.h>
#include <gtksourceview/gtksourcelanguage.h>
#include <gtksourceview/gtksourcelanguagemanager.h>
#include <gtksourceview/gtksourceprintcompositor.h>

#include <libpspp/message.h>
#include <stdlib.h>

#include "psppire.h"

#include "psppire-data-window.h"
#include "psppire-window-register.h"
#include "psppire.h"
#include "help-menu.h"
#include "psppire-syntax-window.h"
#include "syntax-editor-source.h"
#include <language/lexer/lexer.h>

#include "xalloc.h"

#include <gettext.h>
#define _(msgid) gettext (msgid)
#define N_(msgid) msgid

static void psppire_syntax_window_base_finalize (PsppireSyntaxWindowClass *, gpointer);
static void psppire_syntax_window_base_init     (PsppireSyntaxWindowClass *class);
static void psppire_syntax_window_class_init    (PsppireSyntaxWindowClass *class);
static void psppire_syntax_window_init          (PsppireSyntaxWindow      *syntax_editor);


static void psppire_syntax_window_iface_init (PsppireWindowIface *iface);


GType
psppire_syntax_window_get_type (void)
{
  static GType psppire_syntax_window_type = 0;

  if (!psppire_syntax_window_type)
    {
      static const GTypeInfo psppire_syntax_window_info =
      {
	sizeof (PsppireSyntaxWindowClass),
	(GBaseInitFunc) psppire_syntax_window_base_init,
        (GBaseFinalizeFunc) psppire_syntax_window_base_finalize,
	(GClassInitFunc)psppire_syntax_window_class_init,
	(GClassFinalizeFunc) NULL,
	NULL,
        sizeof (PsppireSyntaxWindow),
	0,
	(GInstanceInitFunc) psppire_syntax_window_init,
      };

      static const GInterfaceInfo window_interface_info =
	{
	  (GInterfaceInitFunc) psppire_syntax_window_iface_init,
	  NULL,
	  NULL
	};

      psppire_syntax_window_type =
	g_type_register_static (PSPPIRE_TYPE_WINDOW, "PsppireSyntaxWindow",
				&psppire_syntax_window_info, 0);

      g_type_add_interface_static (psppire_syntax_window_type,
				   PSPPIRE_TYPE_WINDOW_MODEL,
				   &window_interface_info);
    }

  return psppire_syntax_window_type;
}

static GObjectClass *parent_class ;

static void
psppire_syntax_window_finalize (GObject *object)
{
  if (G_OBJECT_CLASS (parent_class)->finalize)
    (*G_OBJECT_CLASS (parent_class)->finalize) (object);
}


static void
psppire_syntax_window_class_init (PsppireSyntaxWindowClass *class)
{
  GtkSourceLanguageManager *lm = gtk_source_language_manager_get_default ();

  const gchar * const *existing_paths =  gtk_source_language_manager_get_search_path (lm);
  gchar **new_paths = g_strdupv ((gchar **)existing_paths);
  int n = g_strv_length ((gchar **) existing_paths);

  new_paths = g_realloc (new_paths, (n + 2) * sizeof (*new_paths));
  new_paths[n] = g_strdup (relocate (PKGDATADIR));
  new_paths[n+1] = NULL;

  lm = gtk_source_language_manager_new ();
  gtk_source_language_manager_set_search_path (lm, new_paths);

  class->lan = gtk_source_language_manager_get_language (lm, "pspp");

  if (class->lan == NULL)
    g_warning ("pspp.lang file not found.  Syntax highlighting will not be available.");

  parent_class = g_type_class_peek_parent (class);

  g_strfreev (new_paths);
}


static void
psppire_syntax_window_base_init (PsppireSyntaxWindowClass *class)
{
  GObjectClass *object_class = G_OBJECT_CLASS (class);
  object_class->finalize = psppire_syntax_window_finalize;
}



static void
psppire_syntax_window_base_finalize (PsppireSyntaxWindowClass *class,
				     gpointer class_data)
{
}


static void
editor_execute_syntax (const PsppireSyntaxWindow *sw, GtkTextIter start,
		       GtkTextIter stop)
{
  PsppireWindow *win = PSPPIRE_WINDOW (sw);
  const gchar *name = psppire_window_get_filename (win);
  execute_syntax (create_syntax_editor_source (GTK_TEXT_BUFFER (sw->buffer), start, stop, name));
}




/* Delete the currently selected text */
static void
on_edit_delete (PsppireSyntaxWindow *sw)
{
  GtkTextIter begin, end;
  
  if ( gtk_text_buffer_get_selection_bounds (sw->buffer, &begin, &end) )
    gtk_text_buffer_delete (sw->buffer, &begin, &end);
}




/* The syntax editor's clipboard deals only with text */
enum {
  SELECT_FMT_NULL,
  SELECT_FMT_TEXT,
};


static void
selection_changed (PsppireSyntaxWindow *sw)
{
  gboolean sel = gtk_text_buffer_get_has_selection (sw->buffer);

  gtk_action_set_sensitive (sw->edit_copy, sel);
  gtk_action_set_sensitive (sw->edit_cut, sel);
  gtk_action_set_sensitive (sw->edit_delete, sel);
}

/* The callback which runs when something request clipboard data */
static void
clipboard_get_cb (GtkClipboard     *clipboard,
		  GtkSelectionData *selection_data,
		  guint             info,
		  gpointer          data)
{
  PsppireSyntaxWindow *sw = data;
  g_assert (info == SELECT_FMT_TEXT);

  gtk_selection_data_set (selection_data, selection_data->target,
			  8,
			  (const guchar *) sw->cliptext, strlen (sw->cliptext));

}

static void
clipboard_clear_cb (GtkClipboard *clipboard,
		    gpointer data)
{
  PsppireSyntaxWindow *sw = data;
  g_free (sw->cliptext);
  sw->cliptext = NULL;
}


static const GtkTargetEntry targets[] = {
  { "UTF8_STRING",   0, SELECT_FMT_TEXT },
  { "STRING",        0, SELECT_FMT_TEXT },
  { "TEXT",          0, SELECT_FMT_TEXT },
  { "COMPOUND_TEXT", 0, SELECT_FMT_TEXT },
  { "text/plain;charset=utf-8", 0, SELECT_FMT_TEXT },
  { "text/plain",    0, SELECT_FMT_TEXT },
};


/*
  Store a clip containing the currently selected text.
  Returns true iff something was set.
  As a side effect, begin and end will be set to indicate
  the limits of the selected text.
*/
static gboolean
set_clip (PsppireSyntaxWindow *sw, GtkTextIter *begin, GtkTextIter *end)
{
  GtkClipboard *clipboard ;

  if ( ! gtk_text_buffer_get_selection_bounds (sw->buffer, begin, end) )
    return FALSE;

  g_free (sw->cliptext);
  sw->cliptext = gtk_text_buffer_get_text  (sw->buffer, begin, end, FALSE);

  clipboard =
    gtk_widget_get_clipboard (GTK_WIDGET (sw), GDK_SELECTION_CLIPBOARD);

  if (!gtk_clipboard_set_with_owner (clipboard, targets,
				     G_N_ELEMENTS (targets),
				     clipboard_get_cb, clipboard_clear_cb,
				     G_OBJECT (sw)))
    clipboard_clear_cb (clipboard, sw);

  return TRUE;
}

static void
on_edit_cut (PsppireSyntaxWindow *sw)
{
  GtkTextIter begin, end;
  
  if ( set_clip (sw, &begin, &end))
    gtk_text_buffer_delete (sw->buffer, &begin, &end);
}

static void
on_edit_copy (PsppireSyntaxWindow *sw)
{
  GtkTextIter begin, end;

  set_clip (sw, &begin, &end);
}


/* A callback for when the clipboard contents have been received */
static void
contents_received_callback (GtkClipboard *clipboard,
			    GtkSelectionData *sd,
			    gpointer data)
{
  gchar *c;
  PsppireSyntaxWindow *syntax_window = data;

  if ( sd->length < 0 )
    return;

  if ( sd->type != gdk_atom_intern ("UTF8_STRING", FALSE))
    return;

  c = (gchar *) sd->data;

  gtk_text_buffer_insert_at_cursor (syntax_window->buffer,
				    (gchar *) sd->data,
				    sd->length);

}

static void
on_edit_paste (PsppireSyntaxWindow *sw)
{
  GdkDisplay *display = gtk_widget_get_display (GTK_WIDGET (sw));
  GtkClipboard *clipboard =
    gtk_clipboard_get_for_display (display, GDK_SELECTION_CLIPBOARD);

  gtk_clipboard_request_contents (clipboard,
				  gdk_atom_intern ("UTF8_STRING", TRUE),
				  contents_received_callback,
				  sw);
}

static void
on_owner_change (GtkClipboard *clip, GdkEventOwnerChange *event, gpointer data)
{
  gint i;
  gboolean compatible_target = FALSE;
  PsppireSyntaxWindow *sw = PSPPIRE_SYNTAX_WINDOW (data);

  for (i = 0 ; i < sizeof (targets) / sizeof (targets[0]) ; ++i)
    {
      GdkAtom atom = gdk_atom_intern (targets[i].target, TRUE);
      if ( gtk_clipboard_wait_is_target_available (clip, atom))
	{
	  compatible_target = TRUE;
	  break;
	}
    }

  gtk_action_set_sensitive (sw->edit_paste, compatible_target);
}




/* Parse and execute all the text in the buffer */
static void
on_run_all (GtkMenuItem *menuitem, gpointer user_data)
{
  GtkTextIter begin, end;
  PsppireSyntaxWindow *se = PSPPIRE_SYNTAX_WINDOW (user_data);

  gtk_text_buffer_get_iter_at_offset (GTK_TEXT_BUFFER (se->buffer), &begin, 0);
  gtk_text_buffer_get_iter_at_offset (GTK_TEXT_BUFFER (se->buffer), &end, -1);

  editor_execute_syntax (se, begin, end);
}

/* Parse and execute the currently selected text */
static void
on_run_selection (GtkMenuItem *menuitem, gpointer user_data)
{
  GtkTextIter begin, end;
  PsppireSyntaxWindow *se = PSPPIRE_SYNTAX_WINDOW (user_data);

  if ( gtk_text_buffer_get_selection_bounds (GTK_TEXT_BUFFER (se->buffer), &begin, &end) )
    editor_execute_syntax (se, begin, end);
}


/* Parse and execute the from the current line, to the end of the
   buffer */
static void
on_run_to_end (GtkMenuItem *menuitem, gpointer user_data)
{
  GtkTextIter begin, end;
  GtkTextIter here;
  gint line;

  PsppireSyntaxWindow *se = PSPPIRE_SYNTAX_WINDOW (user_data);

  /* Get the current line */
  gtk_text_buffer_get_iter_at_mark (GTK_TEXT_BUFFER (se->buffer),
				    &here,
				    gtk_text_buffer_get_insert (GTK_TEXT_BUFFER (se->buffer))
				    );

  line = gtk_text_iter_get_line (&here) ;

  /* Now set begin and end to the start of this line, and end of buffer
     respectively */
  gtk_text_buffer_get_iter_at_line (GTK_TEXT_BUFFER (se->buffer), &begin, line);
  gtk_text_buffer_get_iter_at_line (GTK_TEXT_BUFFER (se->buffer), &end, -1);

  editor_execute_syntax (se, begin, end);
}



/* Parse and execute the current line */
static void
on_run_current_line (GtkMenuItem *menuitem, gpointer user_data)
{
  GtkTextIter begin, end;
  GtkTextIter here;
  gint line;

  PsppireSyntaxWindow *se = PSPPIRE_SYNTAX_WINDOW (user_data);

  /* Get the current line */
  gtk_text_buffer_get_iter_at_mark (GTK_TEXT_BUFFER (se->buffer),
				    &here,
				    gtk_text_buffer_get_insert (GTK_TEXT_BUFFER (se->buffer))
				    );

  line = gtk_text_iter_get_line (&here) ;

  /* Now set begin and end to the start of this line, and start of
     following line respectively */
  gtk_text_buffer_get_iter_at_line (GTK_TEXT_BUFFER (se->buffer), &begin, line);
  gtk_text_buffer_get_iter_at_line (GTK_TEXT_BUFFER (se->buffer), &end, line + 1);

  editor_execute_syntax (se, begin, end);
}



/* Append ".sps" to FILENAME if necessary.
   The returned result must be freed when no longer required.
 */
static gchar *
append_suffix (const gchar *filename)
{
  if ( ! g_str_has_suffix (filename, ".sps" ) &&
       ! g_str_has_suffix (filename, ".SPS" ) )
    {
      return g_strdup_printf ("%s.sps", filename);
    }

  return xstrdup (filename);
}

/*
  Save BUFFER to the file called FILENAME.
  FILENAME must be encoded in Glib filename encoding.
  If successful, clears the buffer's modified flag.
*/
static gboolean
save_editor_to_file (PsppireSyntaxWindow *se,
		     const gchar *filename,
		     GError **err)
{
  GtkTextBuffer *buffer = GTK_TEXT_BUFFER (se->buffer);
  gboolean result ;
  GtkTextIter start, stop;
  gchar *text;

  gchar *suffixedname;
  g_assert (filename);

  suffixedname = append_suffix (filename);

  gtk_text_buffer_get_iter_at_line (buffer, &start, 0);
  gtk_text_buffer_get_iter_at_offset (buffer, &stop, -1);

  text = gtk_text_buffer_get_text (buffer, &start, &stop, FALSE);

  result =  g_file_set_contents (suffixedname, text, -1, err);

  g_free (suffixedname);

  if ( result )
    {
      char *fn = g_filename_display_name (filename);
      gchar *msg = g_strdup_printf (_("Saved file \"%s\""), fn);
      g_free (fn);
      gtk_statusbar_push (GTK_STATUSBAR (se->sb), se->text_context, msg);
      gtk_text_buffer_set_modified (buffer, FALSE);
      g_free (msg);
    }

  return result;
}


/* Callback for the File->SaveAs menuitem */
static void
syntax_save_as (PsppireWindow *se)
{
  GtkFileFilter *filter;
  gint response;

  GtkWidget *dialog =
    gtk_file_chooser_dialog_new (_("Save Syntax"),
				 GTK_WINDOW (se),
				 GTK_FILE_CHOOSER_ACTION_SAVE,
				 GTK_STOCK_CANCEL, GTK_RESPONSE_CANCEL,
				 GTK_STOCK_SAVE,   GTK_RESPONSE_ACCEPT,
				 NULL);

  filter = gtk_file_filter_new ();
  gtk_file_filter_set_name (filter, _("Syntax Files (*.sps) "));
  gtk_file_filter_add_pattern (filter, "*.sps");
  gtk_file_filter_add_pattern (filter, "*.SPS");
  gtk_file_chooser_add_filter (GTK_FILE_CHOOSER (dialog), filter);

  filter = gtk_file_filter_new ();
  gtk_file_filter_set_name (filter, _("All Files"));
  gtk_file_filter_add_pattern (filter, "*");
  gtk_file_chooser_add_filter (GTK_FILE_CHOOSER (dialog), filter);

  gtk_file_chooser_set_do_overwrite_confirmation (GTK_FILE_CHOOSER (dialog),
						  TRUE);
  response = gtk_dialog_run (GTK_DIALOG (dialog));

  if ( response == GTK_RESPONSE_ACCEPT )
    {
      GError *err = NULL;
      char *filename =
	gtk_file_chooser_get_filename (GTK_FILE_CHOOSER (dialog) );

      if ( ! save_editor_to_file (PSPPIRE_SYNTAX_WINDOW (se), filename, &err) )
	{
	  msg ( ME, "%s", err->message );
	  g_error_free (err);
	}

      free (filename);
    }

  gtk_widget_destroy (dialog);
}


/* Callback for the File->Save menuitem */
static void
syntax_save (PsppireWindow *se)
{
  const gchar *filename = psppire_window_get_filename (se);

  if ( filename == NULL )
    syntax_save_as (se);
  else
    {
      GError *err = NULL;
      save_editor_to_file (PSPPIRE_SYNTAX_WINDOW (se), filename, &err);
      if ( err )
	{
	  msg (ME, "%s", err->message);
	  g_error_free (err);
	}
    }
}


/* Callback for the File->Quit menuitem */
static gboolean
on_quit (GtkMenuItem *menuitem, gpointer    user_data)
{
  psppire_quit ();

  return FALSE;
}


static void
load_and_show_syntax_window (GtkWidget *se, const gchar *filename)
{
  gboolean ok;

  gtk_source_buffer_begin_not_undoable_action (PSPPIRE_SYNTAX_WINDOW (se)->buffer);
  ok = psppire_window_load (PSPPIRE_WINDOW (se), filename);
  gtk_source_buffer_end_not_undoable_action (PSPPIRE_SYNTAX_WINDOW (se)->buffer);

  if (ok )
    gtk_widget_show (se);
  else
    gtk_widget_destroy (se);
}

void
create_syntax_window (void)
{
  GtkWidget *w = psppire_syntax_window_new ();
  gtk_widget_show (w);
}

void
open_new_syntax_window (const char *file_name)
{
  GtkWidget *se = psppire_syntax_window_new ();

  if ( file_name)
    load_and_show_syntax_window (se, file_name);
}



static void psppire_syntax_window_print (PsppireSyntaxWindow *window);

static void
on_modified_changed (GtkTextBuffer *buffer, PsppireWindow *window)
{
  if (gtk_text_buffer_get_modified (buffer))
    psppire_window_set_unsaved (window);
}

extern struct source_stream *the_source_stream ;

static void undo_redo_update (PsppireSyntaxWindow *window);
static void undo_last_edit (PsppireSyntaxWindow *window);
static void redo_last_edit (PsppireSyntaxWindow *window);

static void
on_text_changed (GtkTextBuffer *buffer, PsppireSyntaxWindow *window)
{
  gtk_statusbar_pop (GTK_STATUSBAR (window->sb), window->text_context);
  undo_redo_update (window);
}

static void
psppire_syntax_window_init (PsppireSyntaxWindow *window)
{
  GtkBuilder *xml = builder_new ("syntax-editor.ui");
  GtkWidget *box = gtk_vbox_new (FALSE, 0);

  GtkWidget *menubar = get_widget_assert (xml, "menubar");
  GtkWidget *sw = get_widget_assert (xml, "scrolledwindow8");

  GtkWidget *text_view = get_widget_assert (xml, "syntax_text_view");

<<<<<<< HEAD
  PsppireSyntaxWindowClass *class
    = PSPPIRE_SYNTAX_WINDOW_CLASS (G_OBJECT_GET_CLASS (window));

  window->print_settings = NULL;
  window->undo_menuitem = get_action_assert (xml, "edit_undo");
  window->redo_menuitem = get_action_assert (xml, "edit_redo");

  if (class->lan)
    window->buffer = gtk_source_buffer_new_with_language (class->lan);
  else
    window->buffer = gtk_source_buffer_new (NULL);

  gtk_text_view_set_buffer (GTK_TEXT_VIEW (text_view), GTK_TEXT_BUFFER (window->buffer));

  g_object_set (window->buffer,
		"highlight-matching-brackets", TRUE,
		NULL);


  g_object_set (text_view,
		"show-line-numbers", TRUE,
		"show-line-marks", TRUE,
		"auto-indent", TRUE,
		"indent-width", 4,
		"highlight-current-line", TRUE,
		NULL);
=======
  GtkClipboard *clip_selection = gtk_widget_get_clipboard (GTK_WIDGET (window), GDK_SELECTION_CLIPBOARD);
  GtkClipboard *clip_primary =   gtk_widget_get_clipboard (GTK_WIDGET (window), GDK_SELECTION_PRIMARY);

  g_signal_connect_swapped (clip_primary, "owner-change", G_CALLBACK (selection_changed), window);

  g_signal_connect (clip_selection, "owner-change", G_CALLBACK (on_owner_change), window);

  window->cliptext = NULL;

  window->edit_delete = get_action_assert (xml, "edit_delete");
  window->edit_copy = get_action_assert (xml, "edit_copy");
  window->edit_cut = get_action_assert (xml, "edit_cut");
  window->edit_paste = get_action_assert (xml, "edit_paste");

  window->buffer = gtk_text_view_get_buffer (GTK_TEXT_VIEW (text_view));
>>>>>>> f5c20c95
  window->lexer = lex_create (the_source_stream);

  window->sb = get_widget_assert (xml, "statusbar2");
  window->text_context = gtk_statusbar_get_context_id (GTK_STATUSBAR (window->sb), "Text Context");

  g_signal_connect (window->buffer, "changed", G_CALLBACK (on_text_changed), window);

  g_signal_connect (window->buffer, "modified-changed",
		    G_CALLBACK (on_modified_changed), window);

  g_signal_connect_swapped (get_action_assert (xml, "file_print"), "activate",
                            G_CALLBACK (psppire_syntax_window_print), window);


  g_signal_connect_swapped (window->undo_menuitem,
			    "activate",
                            G_CALLBACK (undo_last_edit),
			    window);

  g_signal_connect_swapped (window->redo_menuitem,
			    "activate",
                            G_CALLBACK (redo_last_edit),
			    window);

  undo_redo_update (window);

  connect_help (xml);

  gtk_container_add (GTK_CONTAINER (window), box);

  g_object_ref (menubar);

  g_object_ref (sw);

  g_object_ref (window->sb);


  gtk_box_pack_start (GTK_BOX (box), menubar, FALSE, TRUE, 0);
  gtk_box_pack_start (GTK_BOX (box), sw, TRUE, TRUE, 0);
  gtk_box_pack_start (GTK_BOX (box), window->sb, FALSE, TRUE, 0);

  gtk_widget_show_all (box);

  g_signal_connect_swapped (get_action_assert (xml,"file_new_syntax"), "activate", G_CALLBACK (create_syntax_window), NULL);

#if 0
  g_signal_connect (get_action_assert (xml,"file_new_data"),
		    "activate",
		    G_CALLBACK (create_data_window),
		    window);
#endif

  g_signal_connect_swapped (get_action_assert (xml, "file_save"),
		    "activate",
		    G_CALLBACK (syntax_save),
		    window);

  g_signal_connect_swapped (get_action_assert (xml, "file_save_as"),
		    "activate",
		    G_CALLBACK (syntax_save_as),
		    window);

  g_signal_connect (get_action_assert (xml,"file_quit"),
		    "activate",
		    G_CALLBACK (on_quit),
		    window);

  g_signal_connect_swapped (window->edit_delete,
		    "activate",
		    G_CALLBACK (on_edit_delete),
		    window);

  g_signal_connect_swapped (window->edit_copy,
		    "activate",
		    G_CALLBACK (on_edit_copy),
		    window);

  g_signal_connect_swapped (window->edit_cut,
		    "activate",
		    G_CALLBACK (on_edit_cut),
		    window);

  g_signal_connect_swapped (window->edit_paste,
		    "activate",
		    G_CALLBACK (on_edit_paste),
		    window);

  g_signal_connect (get_action_assert (xml,"run_all"),
		    "activate",
		    G_CALLBACK (on_run_all),
		    window);

  g_signal_connect (get_action_assert (xml,"run_selection"),
		    "activate",
		    G_CALLBACK (on_run_selection),
		    window);

  g_signal_connect (get_action_assert (xml,"run_current_line"),
		    "activate",
		    G_CALLBACK (on_run_current_line),
		    window);

  g_signal_connect (get_action_assert (xml,"run_to_end"),
		    "activate",
		    G_CALLBACK (on_run_to_end),
		    window);

  g_signal_connect (get_action_assert (xml,"windows_minimise_all"),
		    "activate",
		    G_CALLBACK (psppire_window_minimise_all), NULL);





  {
  GtkUIManager *uim = GTK_UI_MANAGER (get_object_assert (xml, "uimanager1", GTK_TYPE_UI_MANAGER));

  merge_help_menu (uim);

  PSPPIRE_WINDOW (window)->menu =
    GTK_MENU_SHELL (gtk_ui_manager_get_widget (uim,"/ui/menubar/windows/windows_minimise_all")->parent);
  }

  g_object_unref (xml);
}





GtkWidget*
psppire_syntax_window_new (void)
{
  return GTK_WIDGET (g_object_new (psppire_syntax_window_get_type (),
				   "filename", "Syntax",
				   "description", _("Syntax Editor"),
				   NULL));
}

static void
error_dialog (GtkWindow *w, const gchar *filename,  GError *err)
{
  gchar *fn = g_filename_display_basename (filename);

  GtkWidget *dialog =
    gtk_message_dialog_new (w,
			    GTK_DIALOG_DESTROY_WITH_PARENT,
			    GTK_MESSAGE_ERROR,
			    GTK_BUTTONS_CLOSE,
			    _("Cannot load syntax file '%s'"),
			    fn);

  g_free (fn);

  g_object_set (dialog, "icon-name", "psppicon", NULL);

  gtk_message_dialog_format_secondary_text (GTK_MESSAGE_DIALOG (dialog),
					    "%s", err->message);

  gtk_dialog_run (GTK_DIALOG (dialog));

  gtk_widget_destroy (dialog);
}

/*
  Loads the buffer from the file called FILENAME
*/
gboolean
syntax_load (PsppireWindow *window, const gchar *filename)
{
  GError *err = NULL;
  gchar *text_locale = NULL;
  gchar *text_utf8 = NULL;
  gsize len_locale = -1;
  gsize len_utf8 = -1;
  GtkTextIter iter;
  PsppireSyntaxWindow *sw = PSPPIRE_SYNTAX_WINDOW (window);
  GtkTextBuffer *buffer = GTK_TEXT_BUFFER (sw->buffer);
  /* FIXME: What if it's a very big file ? */
  if ( ! g_file_get_contents (filename, &text_locale, &len_locale, &err) )
    {
      error_dialog (GTK_WINDOW (window), filename, err);
      g_clear_error (&err);
      return FALSE;
    }

  text_utf8 = g_locale_to_utf8 (text_locale, len_locale, NULL, &len_utf8, &err);

  free (text_locale);

  if ( text_utf8 == NULL )
    {
      error_dialog (GTK_WINDOW (window), filename, err);
      g_clear_error (&err);
      return FALSE;
    }

  gtk_text_buffer_get_iter_at_line (buffer, &iter, 0);

  gtk_text_buffer_insert (buffer, &iter, text_utf8, len_utf8);

  gtk_text_buffer_set_modified (buffer, FALSE);

  free (text_utf8);

  return TRUE;
}



static void
psppire_syntax_window_iface_init (PsppireWindowIface *iface)
{
  iface->save = syntax_save;
  iface->load = syntax_load;
}

<<<<<<< HEAD


static void
undo_redo_update (PsppireSyntaxWindow *window)
{
  gtk_action_set_sensitive (window->undo_menuitem,
			    gtk_source_buffer_can_undo (window->buffer));

  gtk_action_set_sensitive (window->redo_menuitem,
			    gtk_source_buffer_can_redo (window->buffer));
}

static void
undo_last_edit (PsppireSyntaxWindow *window)
{
  gtk_source_buffer_undo (window->buffer);
  undo_redo_update (window);
}

static void
redo_last_edit (PsppireSyntaxWindow *window)
{
  gtk_source_buffer_redo (window->buffer);
  undo_redo_update (window);
}



/* Printing related stuff */


static void
begin_print (GtkPrintOperation *operation,
          GtkPrintContext   *context,
          PsppireSyntaxWindow *window)
{
  window->compositor =
    gtk_source_print_compositor_new (window->buffer);
}


static void
end_print (GtkPrintOperation *operation,
          GtkPrintContext   *context,
          PsppireSyntaxWindow *window)
{
  g_object_unref (window->compositor);
  window->compositor = NULL;
}



static gboolean
paginate (GtkPrintOperation *operation,
          GtkPrintContext   *context,
          PsppireSyntaxWindow *window)
{
  if (gtk_source_print_compositor_paginate (window->compositor, context))
    {
      gint n_pages = gtk_source_print_compositor_get_n_pages (window->compositor);
      gtk_print_operation_set_n_pages (operation, n_pages);
        
      return TRUE;
    }

  return FALSE;
}

static void
draw_page (GtkPrintOperation *operation,
           GtkPrintContext   *context,
           gint               page_nr,
          PsppireSyntaxWindow *window)
{
  gtk_source_print_compositor_draw_page (window->compositor, 
					 context,
					 page_nr);
}



static void
psppire_syntax_window_print (PsppireSyntaxWindow *window)
{
  GtkPrintOperationResult res;

  GtkPrintOperation *print = gtk_print_operation_new ();

  if (window->print_settings != NULL) 
    gtk_print_operation_set_print_settings (print, window->print_settings);


  g_signal_connect (print, "begin_print", G_CALLBACK (begin_print), window);
  g_signal_connect (print, "end_print", G_CALLBACK (end_print),     window);
  g_signal_connect (print, "draw_page", G_CALLBACK (draw_page),     window);
  g_signal_connect (print, "paginate", G_CALLBACK (paginate),       window);

  res = gtk_print_operation_run (print, GTK_PRINT_OPERATION_ACTION_PRINT_DIALOG,
                                 GTK_WINDOW (window), NULL);

  if (res == GTK_PRINT_OPERATION_RESULT_APPLY)
    {
      if (window->print_settings != NULL)
        g_object_unref (window->print_settings);
      window->print_settings = g_object_ref (gtk_print_operation_get_print_settings (print));
    }

  g_object_unref (print);
}
=======

>>>>>>> f5c20c95
<|MERGE_RESOLUTION|>--- conflicted
+++ resolved
@@ -166,12 +166,11 @@
 on_edit_delete (PsppireSyntaxWindow *sw)
 {
   GtkTextIter begin, end;
+  GtkTextBuffer *buffer = GTK_TEXT_BUFFER (sw->buffer);
   
-  if ( gtk_text_buffer_get_selection_bounds (sw->buffer, &begin, &end) )
-    gtk_text_buffer_delete (sw->buffer, &begin, &end);
-}
-
-
+  if ( gtk_text_buffer_get_selection_bounds (buffer, &begin, &end) )
+    gtk_text_buffer_delete (buffer, &begin, &end);
+}
 
 
 /* The syntax editor's clipboard deals only with text */
@@ -184,7 +183,7 @@
 static void
 selection_changed (PsppireSyntaxWindow *sw)
 {
-  gboolean sel = gtk_text_buffer_get_has_selection (sw->buffer);
+  gboolean sel = gtk_text_buffer_get_has_selection (GTK_TEXT_BUFFER (sw->buffer));
 
   gtk_action_set_sensitive (sw->edit_copy, sel);
   gtk_action_set_sensitive (sw->edit_cut, sel);
@@ -237,12 +236,13 @@
 set_clip (PsppireSyntaxWindow *sw, GtkTextIter *begin, GtkTextIter *end)
 {
   GtkClipboard *clipboard ;
-
-  if ( ! gtk_text_buffer_get_selection_bounds (sw->buffer, begin, end) )
+  GtkTextBuffer *buffer = GTK_TEXT_BUFFER (sw->buffer);
+
+  if ( ! gtk_text_buffer_get_selection_bounds (buffer, begin, end) )
     return FALSE;
 
   g_free (sw->cliptext);
-  sw->cliptext = gtk_text_buffer_get_text  (sw->buffer, begin, end, FALSE);
+  sw->cliptext = gtk_text_buffer_get_text  (buffer, begin, end, FALSE);
 
   clipboard =
     gtk_widget_get_clipboard (GTK_WIDGET (sw), GDK_SELECTION_CLIPBOARD);
@@ -262,7 +262,7 @@
   GtkTextIter begin, end;
   
   if ( set_clip (sw, &begin, &end))
-    gtk_text_buffer_delete (sw->buffer, &begin, &end);
+    gtk_text_buffer_delete (GTK_TEXT_BUFFER (sw->buffer), &begin, &end);
 }
 
 static void
@@ -291,7 +291,7 @@
 
   c = (gchar *) sd->data;
 
-  gtk_text_buffer_insert_at_cursor (syntax_window->buffer,
+  gtk_text_buffer_insert_at_cursor (GTK_TEXT_BUFFER (syntax_window->buffer),
 				    (gchar *) sd->data,
 				    sd->length);
 
@@ -620,9 +620,11 @@
 
   GtkWidget *text_view = get_widget_assert (xml, "syntax_text_view");
 
-<<<<<<< HEAD
   PsppireSyntaxWindowClass *class
     = PSPPIRE_SYNTAX_WINDOW_CLASS (G_OBJECT_GET_CLASS (window));
+
+  GtkClipboard *clip_selection = gtk_widget_get_clipboard (GTK_WIDGET (window), GDK_SELECTION_CLIPBOARD);
+  GtkClipboard *clip_primary =   gtk_widget_get_clipboard (GTK_WIDGET (window), GDK_SELECTION_PRIMARY);
 
   window->print_settings = NULL;
   window->undo_menuitem = get_action_assert (xml, "edit_undo");
@@ -638,7 +640,6 @@
   g_object_set (window->buffer,
 		"highlight-matching-brackets", TRUE,
 		NULL);
-
 
   g_object_set (text_view,
 		"show-line-numbers", TRUE,
@@ -647,9 +648,6 @@
 		"indent-width", 4,
 		"highlight-current-line", TRUE,
 		NULL);
-=======
-  GtkClipboard *clip_selection = gtk_widget_get_clipboard (GTK_WIDGET (window), GDK_SELECTION_CLIPBOARD);
-  GtkClipboard *clip_primary =   gtk_widget_get_clipboard (GTK_WIDGET (window), GDK_SELECTION_PRIMARY);
 
   g_signal_connect_swapped (clip_primary, "owner-change", G_CALLBACK (selection_changed), window);
 
@@ -662,8 +660,6 @@
   window->edit_cut = get_action_assert (xml, "edit_cut");
   window->edit_paste = get_action_assert (xml, "edit_paste");
 
-  window->buffer = gtk_text_view_get_buffer (GTK_TEXT_VIEW (text_view));
->>>>>>> f5c20c95
   window->lexer = lex_create (the_source_stream);
 
   window->sb = get_widget_assert (xml, "statusbar2");
@@ -883,7 +879,6 @@
   iface->load = syntax_load;
 }
 
-<<<<<<< HEAD
  
 
@@ -994,7 +989,4 @@
     }
 
   g_object_unref (print);
-}
-=======
-
->>>>>>> f5c20c95
+}